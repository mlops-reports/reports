--- conflicted
+++ resolved
@@ -2,25 +2,16 @@
  "cells": [
   {
    "cell_type": "code",
-<<<<<<< HEAD
    "execution_count": 2,
-=======
-   "execution_count": 1,
->>>>>>> 86ce58c8
    "metadata": {},
    "outputs": [],
    "source": [
     "from experiment.api import mlflow as mlflow_api\n",
     "import tensorflow as tf\n",
-<<<<<<< HEAD
     "# from tensorflow import keras\n",
     "# import nltk\n",
-    "# import simplemma\n",
+    "import simplemma\n",
     "from experiment.utils import transformation\n",
-=======
-    "import simplemma\n",
-    "from experiment import transformation\n",
->>>>>>> 86ce58c8
     "import pandas as pd\n",
     "import pathlib\n",
     "import json\n",
